import numpy as np
import scipy as sci

import copy
from typing import Literal, Callable, Tuple, Self, List

import Utils.utils_general as utils


class SWP1D:
    """
    Base class for a one-dimensional subwavelength problem
    """

    def __init__(
        self,
        N: int,
        l: np.ndarray | float,
        s: np.ndarray | float,
        v_in: np.ndarray | float | complex | None = None,
        v_out: float | None = None,
        delta: float | None = None,
        omega: float | complex | None = None,
        uin=lambda x: np.sin(x),
        duin=lambda x: np.cos(x),
    ):
<<<<<<< HEAD
        """
        Initializes the parameters for the subwavelength physics model.

        Args:
            N (int): Number of resonators.
            l (np.ndarray | float): Array or float representing the lengths.
            s (np.ndarray | float): Array or float representing the spacings.
            v_in (np.ndarray | float | complex | None, optional): Input velocity. Defaults to None.
            v_out (float | None, optional): Output velocity. Defaults to None.
            delta (float | None, optional): Delta parameter. Defaults to None.
            omega (float | complex | None, optional): Omega parameter. Defaults to None.
            uin (callable, optional): Function for initial condition. Defaults to lambda x: np.sin(x).
            duin (callable, optional): Function for derivative of initial condition. Defaults to lambda x: np.cos(x).

        Attributes:
            N (int): Number of elements in l.
            l (np.ndarray | float): Lengths.
            s (np.ndarray | float): Spacings.
            v_in (np.ndarray | float | complex | None): Input velocity.
            v_out (float | None): Output velocity.
            delta (float | None): Delta parameter.
            omega (float | complex | None): Omega parameter.
            k_in (float | None): Wave number for input.
            uin (callable): Function for initial condition.
            duin (callable): Function for derivative of initial condition.
            L (float): Total length including spacings.
            xi (np.ndarray): Cumulative sum of lengths and spacings.
            xiCol (np.ndarray): Column stack of xi for interesting points.
            xim (np.ndarray): Start points of interesting intervals.
            xip (np.ndarray): End points of interesting intervals.
        """
        self.N = N
        self.l = l
        self.s = s
=======
        self.N = len(l)
        self.set_geometry(l, s)

>>>>>>> 0d7d489c
        self.v_in = v_in
        self.v_out = v_out

        self.delta = delta
        self.omega = omega

        if self.omega:
            self.set_omega(self.omega)
        else:
            self.k_in, self.k_in = None, None

        self.uin = uin
        self.duin = duin

    def set_geometry(self, l: np.ndarray | float, s: np.ndarray | float):
        self.l = l.astype(float)
        self.s = s.astype(float)

        self.L = np.sum(self.l) + np.sum(self.s)
        # ds is the array with the distances between the interesting points
        ds = np.zeros(len(self.l) + len(self.s))
        ds[::2] = self.l
        ds[1::2] = self.s

        self.xi = np.insert(np.cumsum(ds), 0, 0)
        # We go to self.xi[0:-1:2] to avoid the last element in the periodic case
        self.xiCol = np.column_stack((self.xi[0:-1:2], self.xi[1::2]))
        self.xim = self.xiCol[:, 0]
        self.xip = self.xiCol[:, 1]

    def set_omega(self, omega: float | complex):
        """
        Set the angular frequency (omega) and update the corresponding wave numbers.

        Args:
            omega (float | complex): The angular frequency to set. It can be a real or complex number.

        Attributes:
            omega (float | complex): The angular frequency.
            k_in (float | complex): The wave number inside the medium, calculated as omega divided by the velocity inside the medium (v_in).
            k_out (float | complex): The wave number outside the medium, calculated as omega divided by the velocity outside the medium (v_out).
        """

        self.omega = omega
        self.k_in = self.omega / self.v_in
        self.k_out = self.omega / self.v_out

    def get_pertubed_copy(
        self,
        p: float,
        perturb_param: Literal["spacing", "sizes", "material"] = "spacing",
        p_sampling: Literal["uniform", "positive", "loguniform"] = "uniform",
    ):
        """
        Generate a perturbed copy of the current object.

        Args:
            p (float): The perturbation magnitude.
            perturb_param (Literal["spacing", "sizes", "material"], optional):
            The parameter to perturb. Defaults to "spacing".
            p_sampling (Literal["uniform", "positive", "loguniform"], optional):
            The sampling method for perturbation. Defaults to "uniform".

        Returns:
            dp_perturbed: A deep copy of the current object with the specified perturbations applied.
        """

        dp_perturbed = copy.deepcopy(self)
        perturb_array: np.array = None
        if perturb_param == "spacing":
            perturb_array = dp_perturbed.s.copy()
        elif perturb_param == "sizes":
            perturb_array = dp_perturbed.l.copy()
        elif perturb_param == "material":
            perturb_array = dp_perturbed.v_in.copy()

        if p_sampling == "uniform":
            perturbation = np.random.uniform(-p, p, len(perturb_array))
            perturb_array += perturbation
        elif p_sampling == "positive":
            perturbation = np.random.uniform(0, p, len(perturb_array))
            perturb_array += perturbation
        elif p_sampling == "loguniform":
            perturbation = np.random.uniform(10**-p, 10**p, len(perturb_array))
            perturb_array *= perturbation

        if perturb_param == "spacing":
            dp_perturbed.set_geometry(dp_perturbed.l, perturb_array)
        elif perturb_param == "sizes":
            dp_perturbed.set_geometry(perturb_array, dp_perturbed.s)
        elif perturb_param == "material":
            dp_perturbed.v_in = perturb_array

        return dp_perturbed

    def plot_geometry(self):
        fig, ax = plt.subplots()
        for xs in self.xiCol:
            ax.plot(xs, np.ones_like(xs), c='k')
        return fig, ax


class FiniteSWP1D(SWP1D):
    """
        A class representing a one-dimensional finite system with subwavelength physics.
        N (int): Number of resonators.
        l (np.ndarray | float): Lengths of the resonators. If a float is provided, it is assumed to be constant for all resonators.
        s (np.ndarray | float): Spacings between the resonators. If a float is provided, it is assumed to be constant for all spacings.
        v_in (np.ndarray | float | complex | None, optional): Input voltages. If a float or complex is provided, it is assumed to be constant for all inputs. Defaults to None.
        v_out (float | None, optional): Output voltage. If a float is provided, it is assumed to be constant for all outputs. Defaults to None.
        delta (float | None, optional): Delta parameter. Defaults to None.
        omega (float | complex | None, optional): Omega parameter. Defaults to None.
        uin (callable, optional): Function for the input voltage. Defaults to lambda x: np.sin(x).
        duin (callable, optional): Function for the derivative of the input voltage. Defaults to lambda x: np.cos(x).
    Attributes:
        N (int): Number of resonators.
        l (np.ndarray): Lengths of the resonators.
        s (np.ndarray): Spacings between the resonators.
        v_in (np.ndarray | None): Input voltages.
        v_out (np.ndarray | None): Output voltage.
        delta (float | None): Delta parameter.
        omega (float | complex | None): Omega parameter.
        uin (callable): Function for the input voltage.
        duin (callable): Function for the derivative of the input voltage.
    Methods:
        __str__(): Returns a string representation of the object.
        __repr__(): Returns a string representation of the object.
        get_capacitance_matrix() -> np.ndarray: Abstract method to get the capacitance matrix.
        get_generalised_capacitance_matrix() -> np.ndarray: Abstract method to get the generalised capacitance matrix.
        get_sorted_eigs_capacitance_matrix(generalised=True, sorting: Literal["real", "abs"] = "real") -> np.ndarray: Returns the sorted eigenvalues and eigenvectors of the capacitance matrix.
        plot_eigenvalues(generalised=True, sort=Literal["real"], colorfunc=None, ax=None): Plots the eigenvalues of the capacitance matrix.
    """

    def __init__(
        self,
        N: int,
        l: np.ndarray | float,
        s: np.ndarray | float,
        v_in: np.ndarray | float | complex | None = None,
        v_out: float | None = None,
        delta: float | None = None,
        omega: float | complex | None = None,
        uin=lambda x: np.sin(x),
        duin=lambda x: np.cos(x),
    ):

        # Convert to array if input is given as a constant over all resonators
        if isinstance(l, float) or isinstance(l, int):
            l = np.ones(N, dtype=float) * l
        if isinstance(l, list):
            l = np.array(l)

        if isinstance(s, float) or isinstance(s, int):
            s = np.ones(N - 1, dtype=float) * s
        if isinstance(s, list):
            s = np.array(s)

        if (
            isinstance(v_in, float)
            or isinstance(v_in, int)
            or isinstance(v_in, complex)
        ):
            v_in = (
                np.ones(N, dtype=complex if isinstance(v_in, complex) else float) * v_in
            )

        if (
            isinstance(v_out, float)
            or isinstance(v_out, int)
            or isinstance(v_out, complex)
        ):
            v_out = (
                np.ones(N, dtype=complex if isinstance(v_out, complex) else float)
                * v_in
            )

        assert (
            len(l) == N
        ), f"The len of the l array (currently {len(self.l)}) must be equal to N={N}"
        assert (
            len(s) == N - 1
        ), f"The len of s array (currently {len(self.s)}) must be equal to N-1={N-1}"
        if v_in is not None:
            assert len(v_in) == N, "The l of v_in array must be equal to N"

        super().__init__(l, s, v_in, v_out, delta, omega, uin, duin)

    def __str__(self):
        return f"One Dimensional Finite system with {self.N} resonators.\nGeometry:     The first lengths are {self.l[:5]} and the first spacings are {self.s[:5]}."

    def __repr__(self):
        return self.__str__()

    def get_capacitance_matrix(self) -> np.ndarray:
        raise NotImplementedError

    def get_generalised_capacitance_matrix(self) -> np.ndarray:
        raise NotImplementedError

    def get_greens_matrix(self, k: int | float) -> np.ndarray:
        return np.linalg.inv(self.get_generalised_capacitance_matrix()-k*np.eye(self.N))

    def get_sorted_eigs_capacitance_matrix(
        self,
        generalised=True,
        sorting: Literal[
            "eve_middle_localization",
            "eve_localization",
            "eva_real",
            "eva_imag",
            "eve_abs",
            "eva_first_val",
        ] = "eva_real",
    ) -> Tuple[np.ndarray, np.ndarray]:
        if generalised:
            D, S = np.linalg.eig(self.get_generalised_capacitance_matrix())
        else:
            D, S = np.linalg.eigh(self.get_capacitance_matrix())
        D, S = utils.sort_by_method(D, S, sorting)
        return D, S

    def plot_eigenvalues(
<<<<<<< HEAD
        self,
        generalised=True,
        sorting: Literal[
            "eve_middle_localization",
            "eve_localization",
            "eva_real",
            "eva_imag",
            "eve_abs",
            "eva_first_val",
        ] = "eva_real",
        colorfunc=None,
        ax=None,
=======
        self, generalised=True, sort=Literal["real"], colorfunc=None, ax=None
>>>>>>> 0d7d489c
    ):
        """
        Plots the eigenvalues of the capacitance matrix.

        Args:
            generalised (bool, optional): If True, computes the eigenvalues of get_generalised_capacitance_matrix , else get_capacitance_matrix. Defaults to True.
            sorting (_type_, optional): Sorting for the eigenvalues. If generalised is False, the value is ignored and "real" is used. Defaults to Literal["real"].
        """
        if generalised:
            D, _ = np.linalg.eig(self.get_generalised_capacitance_matrix())
            D = np.sort(D)
        else:
            D, _ = np.linalg.eigh(self.get_capacitance_matrix())

        return utils.plot_eigenvalues(D, colorfunc, ax)


class PeriodicSWP1D(SWP1D):
    """
    Base class for a one-dimensional subwavel problem with an infition number of resonators with quasi periodic boundary conditons
    """

    def __init__(
        self,
        N: int,
        l: np.ndarray | float,
        s: np.ndarray | float,
        v_in: np.ndarray | float | complex = 1,
        v_out: float = 1,
        delta: float = 0.001,
        omega: float | complex | None = None,
        uin=lambda x: np.sin(x),
        duin=lambda x: np.cos(x),
    ):

        # Convert to array if input is given as a constant over all resonators
        if isinstance(l, float) or isinstance(l, int):
            l = np.ones(N, dtype=float) * l
        else:
            l = np.array(l)

        if isinstance(s, float) or isinstance(s, int):
            s = np.ones(N, dtype=float) * s
        else:
            s = np.array(s)

        if (
            isinstance(v_in, float)
            or isinstance(v_in, int)
            or isinstance(v_in, complex)
        ):
            v_in = (
                np.ones(N, dtype=complex if isinstance(v_in, complex) else float) * v_in
            )

        if (
            isinstance(v_out, float)
            or isinstance(v_out, int)
            or isinstance(v_out, complex)
        ):
            v_out = (
                np.ones(N, dtype=complex if isinstance(v_out, complex) else float)
                * v_in
            )

        assert len(l) == N, "The l of the l array must be equal to N"
        assert len(s) == N, "The l of s array must be equal to N-1"
        if v_in is not None:
            assert len(v_in) == N, "The l of v_in array must be equal to N"

        super().__init__(l, s, v_in, v_out, delta, omega, uin, duin)

    def __str__(self):
        return f"One Dimensional Periodic system with {self.N} resonators.\nGeometry:     The first lengths are {self.l[:5]} and the first spacings are {self.s[:5]}."

    def __repr__(self):
        return self.__str__()

    def get_capacitance_matrix(self) -> Callable[[float], np.ndarray]:
        raise NotImplementedError

    def get_generalised_capacitance_matrix(self) -> Callable[[float], np.ndarray]:
        raise NotImplementedError

    def get_band_data(
        self, generalised=True, nalpha=100
    ) -> Tuple[np.ndarray, np.ndarray]:
        """
        Returns the band data of the capacitance matrix

        Args:
            generalised (bool, optional): doesnt work yet. Defaults to False.
            nalpha (int, optional): number of samples in the first BZ. Defaults to 100.

        Returns:
            np.ndarray: np.linspace(-np.pi, np.pi, nalpha)
            np.ndarray: (nalpha, self.N) array with band data
        """
        alphas = np.linspace(-np.pi, np.pi, nalpha)

        C = self.get_generalised_capacitance_matrix(
        ) if generalised else self.get_capacitance_matrix()

        bands = np.zeros((nalpha, self.N), dtype=complex)
        for i, alpha in enumerate(alphas):
            D, S = np.linalg.eig(C(alpha))
            bands[i, :] = np.sort(np.real(D))

        return alphas, bands

    def plot_band_functions(self, generalised=True, real=True, nalpha=100, figax=None) -> Tuple:
        """
        Plots the band functions of the capacitance matrix

        Args:
            generalised (bool, optional): doesnt work yet. Defaults to False.
            real (bool, optional): If True, plots the real part of the bands. If False traces the bands in the complex plane. Defaults to True.
            nalpha (int, optional): number of samples in the first BZ. Defaults to 100.
            figax (_type_, optional): Tuple (fig,ax) on which to plot. None means do a new plot. Defaults to None.

        Returns:
            Tuple: fig, ax matplotlib
        """

        alphas, bands = self.get_band_data(generalised, nalpha)
        if figax is None:
            fig, ax = plt.subplots(figsize=settings.figure_size)
        else:
            fig, ax = figax
        if real:
            bands = np.real(bands)
            ax.plot(alphas, bands, "k-")
            ax.set_xticks([-np.pi, 0, np.pi], [r"$-\pi$", r"$0$", r"$\pi$"])
            # ax.set_xlabel("Site index $i$")
            ax.set_ylabel(r"$\lambda_i$")
        else:
            sct = ax.scatter(
                np.real(bands), np.imag(bands), marker=".", c=alphas, cmap="twilight_shifted"
            )
            fig.colorbar(sct, ax=ax)
        return fig, ax<|MERGE_RESOLUTION|>--- conflicted
+++ resolved
@@ -24,7 +24,6 @@
         uin=lambda x: np.sin(x),
         duin=lambda x: np.cos(x),
     ):
-<<<<<<< HEAD
         """
         Initializes the parameters for the subwavelength physics model.
 
@@ -59,11 +58,9 @@
         self.N = N
         self.l = l
         self.s = s
-=======
         self.N = len(l)
         self.set_geometry(l, s)
 
->>>>>>> 0d7d489c
         self.v_in = v_in
         self.v_out = v_out
 
@@ -162,7 +159,7 @@
     def plot_geometry(self):
         fig, ax = plt.subplots()
         for xs in self.xiCol:
-            ax.plot(xs, np.ones_like(xs), c='k')
+            ax.plot(xs, np.ones_like(xs), c="k")
         return fig, ax
 
 
@@ -264,7 +261,9 @@
         raise NotImplementedError
 
     def get_greens_matrix(self, k: int | float) -> np.ndarray:
-        return np.linalg.inv(self.get_generalised_capacitance_matrix()-k*np.eye(self.N))
+        return np.linalg.inv(
+            self.get_generalised_capacitance_matrix() - k * np.eye(self.N)
+        )
 
     def get_sorted_eigs_capacitance_matrix(
         self,
@@ -286,7 +285,6 @@
         return D, S
 
     def plot_eigenvalues(
-<<<<<<< HEAD
         self,
         generalised=True,
         sorting: Literal[
@@ -299,9 +297,6 @@
         ] = "eva_real",
         colorfunc=None,
         ax=None,
-=======
-        self, generalised=True, sort=Literal["real"], colorfunc=None, ax=None
->>>>>>> 0d7d489c
     ):
         """
         Plots the eigenvalues of the capacitance matrix.
@@ -402,8 +397,11 @@
         """
         alphas = np.linspace(-np.pi, np.pi, nalpha)
 
-        C = self.get_generalised_capacitance_matrix(
-        ) if generalised else self.get_capacitance_matrix()
+        C = (
+            self.get_generalised_capacitance_matrix()
+            if generalised
+            else self.get_capacitance_matrix()
+        )
 
         bands = np.zeros((nalpha, self.N), dtype=complex)
         for i, alpha in enumerate(alphas):
@@ -412,7 +410,9 @@
 
         return alphas, bands
 
-    def plot_band_functions(self, generalised=True, real=True, nalpha=100, figax=None) -> Tuple:
+    def plot_band_functions(
+        self, generalised=True, real=True, nalpha=100, figax=None
+    ) -> Tuple:
         """
         Plots the band functions of the capacitance matrix
 
@@ -439,7 +439,11 @@
             ax.set_ylabel(r"$\lambda_i$")
         else:
             sct = ax.scatter(
-                np.real(bands), np.imag(bands), marker=".", c=alphas, cmap="twilight_shifted"
+                np.real(bands),
+                np.imag(bands),
+                marker=".",
+                c=alphas,
+                cmap="twilight_shifted",
             )
             fig.colorbar(sct, ax=ax)
         return fig, ax